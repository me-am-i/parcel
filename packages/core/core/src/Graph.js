// @flow
<<<<<<< HEAD
'use strict';
import type {
  TraversalContext,
  Graph as IGraph,
  GraphVisitor
} from '@parcel/types';
=======
>>>>>>> 4b6e1ed3

import type {Edge, Node, NodeId} from './types';

import type {GraphTraversalCallback, TraversalActions} from '@parcel/types';

import nullthrows from 'nullthrows';

type GraphOpts<TNode> = {|
  nodes?: Array<[NodeId, TNode]>,
  edges?: Array<Edge>,
  rootNodeId?: ?NodeId
|};

type GraphUpdates<TNode> = {|
  added: Graph<TNode>,
  removed: Graph<TNode>
|};

export default class Graph<TNode: Node> {
  nodes: Map<NodeId, TNode>;
  edges: Set<Edge>;
  rootNodeId: ?NodeId;

  constructor(
    opts: GraphOpts<TNode> = {nodes: [], edges: [], rootNodeId: null}
  ) {
    this.nodes = new Map(opts.nodes);
    this.edges = new Set(opts.edges);
    this.rootNodeId = opts.rootNodeId;
  }

  serialize(): GraphOpts<TNode> {
    return {
      nodes: [...this.nodes],
      edges: [...this.edges],
      rootNodeId: this.rootNodeId
    };
  }

  addNode(node: TNode): TNode {
    this.nodes.set(node.id, node);
    return node;
  }

  hasNode(id: string): boolean {
    return this.nodes.has(id);
  }

  getNode(id: string): ?TNode {
    return this.nodes.get(id);
  }

  setRootNode(node: TNode): void {
    this.addNode(node);
    this.rootNodeId = node.id;
  }

  getRootNode(): ?TNode {
    return this.rootNodeId ? this.getNode(this.rootNodeId) : null;
  }

  addEdge(edge: Edge): Edge {
    this.edges.add(edge);
    return edge;
  }

  hasEdge(edge: Edge): boolean {
    for (let e of this.edges) {
      if (edge.from == e.from && edge.to === e.to) {
        return true;
      }
    }

    return false;
  }

  getNodesConnectedTo(node: TNode): Array<TNode> {
    let edges = Array.from(this.edges).filter(edge => edge.to === node.id);
    return edges.map(edge => nullthrows(this.nodes.get(edge.from)));
  }

  getNodesConnectedFrom(node: TNode): Array<TNode> {
    let edges = Array.from(this.edges).filter(edge => edge.from === node.id);
    return edges.map(edge => nullthrows(this.nodes.get(edge.to)));
  }

  merge(graph: Graph<TNode>): void {
    for (let [, node] of graph.nodes) {
      this.addNode(node);
    }

    for (let edge of graph.edges) {
      this.addEdge(edge);
    }
  }

  // Removes node and any edges coming from that node
  removeNode(node: TNode): this {
    let removed = new this.constructor();

    this.nodes.delete(node.id);
    removed.addNode(node);

    for (let edge of this.edges) {
      if (edge.from === node.id || edge.to === node.id) {
        removed.merge(this.removeEdge(edge));
      }
    }

    return removed;
  }

  removeEdges(node: TNode): this {
    let removed = new this.constructor();

    for (let edge of this.edges) {
      if (edge.from === node.id) {
        removed.merge(this.removeEdge(edge));
      }
    }

    return removed;
  }

  // Removes edge and node the edge is to if the node is orphaned
  removeEdge(edge: Edge): this {
    let removed = new this.constructor();

    this.edges.delete(edge);
    removed.addEdge(edge);

    for (let [id, node] of this.nodes) {
      if (edge.to === id) {
        if (this.isOrphanedNode(node)) {
          removed.merge(this.removeNode(node));
        }
      }
    }

    return removed;
  }

  isOrphanedNode(node: TNode): boolean {
    for (let edge of this.edges) {
      if (edge.to === node.id) {
        return false;
      }
    }
    return true;
  }

  replaceNode(fromNode: TNode, toNode: TNode): void {
    this.addNode(toNode);

    for (let edge of this.edges) {
      if (edge.to === fromNode.id) {
        this.addEdge({from: edge.from, to: toNode.id});
        this.edges.delete(edge);
      }
    }

    this.removeNode(fromNode);
  }

  // Update a node's downstream nodes making sure to prune any orphaned branches
  // Also keeps track of all added and removed edges and nodes
  replaceNodesConnectedTo(
    fromNode: TNode,
    toNodes: Array<TNode>
  ): GraphUpdates<TNode> {
    let removed = new this.constructor();
    let added = new this.constructor();

    let edgesBefore = Array.from(this.edges).filter(
      edge => edge.from === fromNode.id
    );
    let edgesToRemove = edgesBefore;

    for (let toNode of toNodes) {
      let existingNode = this.getNode(toNode.id);
      if (!existingNode) {
        this.addNode(toNode);
        added.addNode(toNode);
      } else {
        existingNode.value = toNode.value;
      }

      edgesToRemove = edgesToRemove.filter(edge => edge.to !== toNode.id);

      let edge = {from: fromNode.id, to: toNode.id};
      if (!this.hasEdge(edge)) {
        this.addEdge(edge);
        added.addEdge(edge);
      }
    }

    for (let edge of edgesToRemove) {
      removed.merge(this.removeEdge(edge));
    }

    return {removed, added};
  }

<<<<<<< HEAD
  traverse(visit: GraphVisitor<Node>, startNode: ?Node) {
=======
  traverse<TContext>(
    visit: GraphTraversalCallback<TNode, TContext>,
    startNode: ?TNode
  ): ?TContext {
>>>>>>> 4b6e1ed3
    return this.dfs({
      visit,
      startNode,
      getChildren: this.getNodesConnectedFrom.bind(this)
    });
  }

<<<<<<< HEAD
  traverseAncestors(startNode: Node, visit: GraphVisitor<Node>) {
=======
  traverseAncestors<TContext>(
    startNode: TNode,
    visit: GraphTraversalCallback<TNode, TContext>
  ) {
>>>>>>> 4b6e1ed3
    return this.dfs({
      visit,
      startNode,
      getChildren: this.getNodesConnectedTo.bind(this)
    });
  }

  dfs<TContext>({
    visit,
    startNode,
    getChildren
  }: {
<<<<<<< HEAD
    visit: GraphVisitor<Node>,
    getChildren(node: Node): Array<Node>,
    startNode?: ?Node
  }): ?Node {
=======
    visit: GraphTraversalCallback<TNode, TContext>,
    getChildren(node: TNode): Array<TNode>,
    startNode?: ?TNode
  }): ?TContext {
>>>>>>> 4b6e1ed3
    let root = startNode || this.getRootNode();
    if (!root) {
      return null;
    }

    let visited = new Set<TNode>();
    let stopped = false;
    let skipped = false;
    let actions: TraversalActions = {
      skipChildren() {
        skipped = true;
      },
      stop() {
        stopped = true;
      }
    };

    let walk = (node, context) => {
      visited.add(node);

      skipped = false;
<<<<<<< HEAD
      let enter = typeof visit === 'function' ? visit : visit.enter;
      if (enter) {
        let newContext = enter(node, context, ctx);
        if (typeof newContext !== 'undefined') {
          context = newContext;
        }
=======
      let newContext = visit(node, context, actions);
      if (typeof newContext !== 'undefined') {
        context = newContext;
>>>>>>> 4b6e1ed3
      }

      if (skipped) {
        return;
      }

      if (stopped) {
        return context;
      }

      for (let child of getChildren(node)) {
        if (visited.has(child)) {
          continue;
        }

        visited.add(child);
        let result = walk(child, context);
        if (stopped) {
          return result;
        }
      }

      if (visit.exit) {
        let newContext = visit.exit(node, context, ctx);
        if (typeof newContext !== 'undefined') {
          context = newContext;
        }
      }

      if (skipped) {
        return;
      }

      if (stopped) {
        return context;
      }
    };

    return walk(root);
  }

  bfs(visit: (node: TNode) => ?boolean): ?TNode {
    let root = this.getRootNode();
    if (!root) {
      return null;
    }

    let queue: Array<TNode> = [root];
    let visited = new Set<TNode>([root]);

    while (queue.length > 0) {
      let node = queue.shift();
      let stop = visit(node);
      if (stop === true) {
        return node;
      }

      for (let child of this.getNodesConnectedFrom(node)) {
        if (!visited.has(child)) {
          visited.add(child);
          queue.push(child);
        }
      }
    }

    return null;
  }

  getSubGraph(node: TNode): this {
    let graph = new this.constructor();
    graph.setRootNode(node);

    this.traverse(node => {
      graph.addNode(node);

      let edges = Array.from(this.edges).filter(edge => edge.from === node.id);
      for (let edge of edges) {
        graph.addEdge(edge);
      }
    }, node);

    return graph;
  }

<<<<<<< HEAD
  findAncestor(node: Node, fn: (node: Node) => boolean): ?Node {
    let res = null;
    this.traverseAncestors(node, (node, ctx, traversal) => {
      if (fn(node)) {
        res = node;
        traversal.stop();
      }
    });
    return res;
  }

  findAncestors(node: Node, fn: (node: Node) => boolean): Array<Node> {
    let res = [];
    this.traverseAncestors(node, (node, ctx, traversal) => {
      if (fn(node)) {
        res.push(node);
        traversal.skipChildren();
      }
    });
    return res;
  }

  findDescendant(node: Node, fn: (node: Node) => boolean): ?Node {
    let res = null;
    this.traverse((node, ctx, traversal) => {
      if (fn(node)) {
        res = node;
        traversal.stop();
      }
    }, node);
    return res;
  }

  findDescendants(node: Node, fn: (node: Node) => boolean): Array<Node> {
    let res = [];
    this.traverse((node, ctx, traversal) => {
      if (fn(node)) {
        res.push(node);
        traversal.skipChildren();
      }
    }, node);
    return res;
=======
  findNodes(predicate: TNode => boolean): Array<TNode> {
    return Array.from(this.nodes.values()).filter(predicate);
>>>>>>> 4b6e1ed3
  }
}<|MERGE_RESOLUTION|>--- conflicted
+++ resolved
@@ -1,18 +1,11 @@
 // @flow
-<<<<<<< HEAD
-'use strict';
+
+import type {Edge, Node, NodeId} from './types';
 import type {
-  TraversalContext,
-  Graph as IGraph,
+  GraphTraversalCallback,
+  TraversalActions,
   GraphVisitor
 } from '@parcel/types';
-=======
->>>>>>> 4b6e1ed3
-
-import type {Edge, Node, NodeId} from './types';
-
-import type {GraphTraversalCallback, TraversalActions} from '@parcel/types';
-
 import nullthrows from 'nullthrows';
 
 type GraphOpts<TNode> = {|
@@ -211,14 +204,7 @@
     return {removed, added};
   }
 
-<<<<<<< HEAD
-  traverse(visit: GraphVisitor<Node>, startNode: ?Node) {
-=======
-  traverse<TContext>(
-    visit: GraphTraversalCallback<TNode, TContext>,
-    startNode: ?TNode
-  ): ?TContext {
->>>>>>> 4b6e1ed3
+  traverse<TContext>(visit: GraphVisitor<TNode, TContext>, startNode: ?TNode) {
     return this.dfs({
       visit,
       startNode,
@@ -226,14 +212,10 @@
     });
   }
 
-<<<<<<< HEAD
-  traverseAncestors(startNode: Node, visit: GraphVisitor<Node>) {
-=======
   traverseAncestors<TContext>(
     startNode: TNode,
-    visit: GraphTraversalCallback<TNode, TContext>
+    visit: GraphVisitor<TNode, TContext>
   ) {
->>>>>>> 4b6e1ed3
     return this.dfs({
       visit,
       startNode,
@@ -246,17 +228,10 @@
     startNode,
     getChildren
   }: {
-<<<<<<< HEAD
-    visit: GraphVisitor<Node>,
-    getChildren(node: Node): Array<Node>,
-    startNode?: ?Node
-  }): ?Node {
-=======
-    visit: GraphTraversalCallback<TNode, TContext>,
+    visit: GraphVisitor<TNode, TContext>,
     getChildren(node: TNode): Array<TNode>,
     startNode?: ?TNode
   }): ?TContext {
->>>>>>> 4b6e1ed3
     let root = startNode || this.getRootNode();
     if (!root) {
       return null;
@@ -278,18 +253,12 @@
       visited.add(node);
 
       skipped = false;
-<<<<<<< HEAD
       let enter = typeof visit === 'function' ? visit : visit.enter;
       if (enter) {
-        let newContext = enter(node, context, ctx);
+        let newContext = enter(node, context, actions);
         if (typeof newContext !== 'undefined') {
           context = newContext;
         }
-=======
-      let newContext = visit(node, context, actions);
-      if (typeof newContext !== 'undefined') {
-        context = newContext;
->>>>>>> 4b6e1ed3
       }
 
       if (skipped) {
@@ -313,7 +282,7 @@
       }
 
       if (visit.exit) {
-        let newContext = visit.exit(node, context, ctx);
+        let newContext = visit.exit(node, context, actions);
         if (typeof newContext !== 'undefined') {
           context = newContext;
         }
@@ -374,8 +343,7 @@
     return graph;
   }
 
-<<<<<<< HEAD
-  findAncestor(node: Node, fn: (node: Node) => boolean): ?Node {
+  findAncestor(node: TNode, fn: (node: TNode) => boolean): ?TNode {
     let res = null;
     this.traverseAncestors(node, (node, ctx, traversal) => {
       if (fn(node)) {
@@ -386,7 +354,7 @@
     return res;
   }
 
-  findAncestors(node: Node, fn: (node: Node) => boolean): Array<Node> {
+  findAncestors(node: TNode, fn: (node: TNode) => boolean): Array<TNode> {
     let res = [];
     this.traverseAncestors(node, (node, ctx, traversal) => {
       if (fn(node)) {
@@ -397,7 +365,7 @@
     return res;
   }
 
-  findDescendant(node: Node, fn: (node: Node) => boolean): ?Node {
+  findDescendant(node: TNode, fn: (node: TNode) => boolean): ?TNode {
     let res = null;
     this.traverse((node, ctx, traversal) => {
       if (fn(node)) {
@@ -408,7 +376,7 @@
     return res;
   }
 
-  findDescendants(node: Node, fn: (node: Node) => boolean): Array<Node> {
+  findDescendants(node: TNode, fn: (node: TNode) => boolean): Array<TNode> {
     let res = [];
     this.traverse((node, ctx, traversal) => {
       if (fn(node)) {
@@ -417,9 +385,9 @@
       }
     }, node);
     return res;
-=======
+  }
+
   findNodes(predicate: TNode => boolean): Array<TNode> {
     return Array.from(this.nodes.values()).filter(predicate);
->>>>>>> 4b6e1ed3
   }
 }