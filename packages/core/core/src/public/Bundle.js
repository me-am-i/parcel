--- conflicted
+++ resolved
@@ -19,8 +19,8 @@
 
 import nullthrows from 'nullthrows';
 
-import {Asset} from './Asset';
-import {getInternalAsset} from './utils';
+import {Asset, assetToInternalAsset} from './Asset';
+import {getInternalAsset, assetGraphVisitorToInternal} from './utils';
 
 // Friendly access for other modules within this package that need access
 // to the internal bundle.
@@ -110,13 +110,14 @@
     }, visit);
   }
 
-<<<<<<< HEAD
-  traverseAssets<TContext>(visit: GraphVisitor<Asset, TContext>) {
-    return this.#bundle.assetGraph.traverseAssets(visit);
+  traverseAssets<TContext>(visit: GraphVisitor<IAsset, TContext>) {
+    return this.#bundle.assetGraph.traverseAssets(
+      assetGraphVisitorToInternal(visit)
+    );
   }
 
   traverseAncestors<TContext>(
-    asset: Asset,
+    asset: IAsset,
     visit: GraphVisitor<AssetGraphNode, TContext>
   ) {
     let node = nullthrows(
@@ -126,8 +127,11 @@
     return this.#bundle.assetGraph.traverseAncestors(node, visit);
   }
 
-  resolveSymbol(asset: Asset, symbol: Symbol) {
-    return this.#bundle.assetGraph.resolveSymbol(asset, symbol);
+  resolveSymbol(asset: IAsset, symbol: Symbol) {
+    return this.#bundle.assetGraph.resolveSymbol(
+      assetToInternalAsset(asset),
+      symbol
+    );
   }
 
   hasChildBundles() {
@@ -136,14 +140,6 @@
       if (node.type === 'bundle_reference') {
         result = true;
         actions.stop();
-=======
-  traverseAssets<TContext>(
-    visit: GraphTraversalCallback<IAsset, TContext>
-  ): ?TContext {
-    return this.#bundle.assetGraph.traverse((node, ...args) => {
-      if (node.type === 'asset') {
-        return visit(new Asset(node.value), ...args);
->>>>>>> 4b4953e4
       }
     });
 
