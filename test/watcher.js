--- conflicted
+++ resolved
@@ -234,15 +234,9 @@
     b = bundler(__dirname + '/input/index.js', {watch: true});
 
     await b.bundle();
-<<<<<<< HEAD
-    let file = fs.readFileSync(__dirname + '/dist/index.js', 'utf8');
+    let file = await fs.readFile(__dirname + '/dist/index.js', 'utf8');
     assert(!file.includes('function Foo'));
     assert(!file.includes('function Bar'));
-=======
-    let file = await fs.readFile(__dirname + '/dist/index.js', 'utf8');
-    assert(file.includes('class Foo {}'));
-    assert(file.includes('class Bar {}'));
->>>>>>> 9861c46b
 
     // Change babelrc, should recompile both files
     let babelrc = JSON.parse(
@@ -255,14 +249,8 @@
     await fs.writeFile(__dirname + '/input/.babelrc', JSON.stringify(babelrc));
 
     await nextBundle(b);
-<<<<<<< HEAD
-    file = fs.readFileSync(__dirname + '/dist/index.js', 'utf8');
+    file = await fs.readFile(__dirname + '/dist/index.js', 'utf8');
     assert(file.includes('function Foo'));
     assert(file.includes('function Bar'));
-=======
-    file = await fs.readFile(__dirname + '/dist/index.js', 'utf8');
-    assert(!file.includes('class Foo {}'));
-    assert(!file.includes('class Bar {}'));
->>>>>>> 9861c46b
   });
 });